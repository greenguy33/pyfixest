--- conflicted
+++ resolved
@@ -371,12 +371,9 @@
         use_compression=use_compression,
         reps=reps,
         seed=seed,
-<<<<<<< HEAD
         split=split,
         fsplit=fsplit,
-=======
         separation_check=None,
->>>>>>> 16680fb8
     )
 
     fixest = FixestMulti(
@@ -566,12 +563,9 @@
         use_compression=False,
         reps=None,
         seed=None,
-<<<<<<< HEAD
         split=split,
         fsplit=fsplit,
-=======
         separation_check=separation_check,
->>>>>>> 16680fb8
     )
 
     fixest = FixestMulti(
@@ -626,12 +620,9 @@
     use_compression: bool,
     reps: Optional[int],
     seed: Optional[int],
-<<<<<<< HEAD
     split: Optional[str],
     fsplit: Optional[str],
-=======
     separation_check: Optional[list[str]] = None,
->>>>>>> 16680fb8
 ):
     if not isinstance(fml, str):
         raise TypeError("fml must be a string")
@@ -716,7 +707,6 @@
     if seed is not None and not isinstance(seed, int):
         raise TypeError("The function argument `seed` must be of type int.")
 
-<<<<<<< HEAD
     if split is not None and not isinstance(split, str):
         raise TypeError("The function argument split needs to be of type str.")
 
@@ -734,7 +724,6 @@
 
     if isinstance(fsplit, str) and fsplit not in data.columns:
         raise KeyError(f"Column '{fsplit}' not found in data.")
-=======
     if separation_check is not None:
         if not isinstance(separation_check, list):
             raise TypeError(
@@ -744,5 +733,4 @@
         if not all(x in ["fe", "ir"] for x in separation_check):
             raise ValueError(
                 "The function argument `separation_check` must be a list of strings containing 'fe' and/or 'ir'."
-            )
->>>>>>> 16680fb8
+            )