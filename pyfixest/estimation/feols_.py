--- conflicted
+++ resolved
@@ -835,7 +835,6 @@
         pd.Series
             A pd.Series with the Wald statistic and p-value.
 
-<<<<<<< HEAD
         Examples
         --------
         import numpy as np
@@ -864,8 +863,6 @@
         # Python f_stat: 256.55432910297003
         # Python p_stat: 9.67406627744023e-58
         """
-=======
->>>>>>> 6f1fb753
         _vcov = self._vcov
         _N = self._N
         _k = self._k
